// src/controller/UsuarioController.ts
import { Request, Response } from 'express';
import UsuarioModel from '../model/UserModel';
import { UserInterface } from '../types/UserInterface';
import InventarioInterface from '../types/InventarioInterface';

/**
 * @class UsuarioController
 * @classdesc Controlador encargado de manejar las operaciones relacionadas con los usuarios.
 */
export default class UsuarioController {
  constructor(private readonly usuarioModel: UsuarioModel) { }

  /** Obtener un usuario por ID */
  readonly getUsuarioById = async (
    req: Request,
    res: Response,
  ): Promise<void> => {
    try {
      const { nombreUsuario } = req.params as { nombreUsuario: string };
      const usuario = await this.usuarioModel.getUsuarioById(nombreUsuario);

      if (!usuario) {
        res.status(404).json({ message: 'Usuario no encontrado' });
        return;
      }

      res.status(200).json(usuario);
    } catch (error) {
      console.error('Error en getUsuarioById:', error);
      res.status(500).json({ message: 'Error al obtener usuario', error });
    }
  };

  getHeroByUsuarioId = async (req: Request, res: Response): Promise<void> => {
    try {
      const { id } = req.params as { id: string };

      const hero = await this.usuarioModel.getUsuarioHeroById(id);

      if (!hero) {
        res.status(404).json({
          message: `No se encontró un héroe equipado para el usuario con id: ${id}`,
        });
        return;
      }

      res.status(200).json(hero);
    } catch (error) {
      console.error('Error en getHeroByUsuarioId:', error);
      res.status(500).json({
        message: 'Error interno al obtener el héroe del usuario',
      });
    }
  };

  /** Crear uno o varios usuarios */
  readonly createUsuarios = async (
    req: Request,
    res: Response,
  ): Promise<void> => {
    try {
      const usuarios = req.body as UserInterface | UserInterface[];

      if (!usuarios || (Array.isArray(usuarios) && usuarios.length === 0)) {
        res.status(400).json({ message: 'No se recibieron datos de usuario' });
        return;
      }

      const created = await this.usuarioModel.createUsuarios(usuarios);

      if (!created) {
        res.status(400).json({ message: 'Todos los usuarios ya existen' });
        return;
      }

      res.status(201).json({ message: 'Usuarios creados con éxito', usuarios });
    } catch (error) {
      console.error('Error en createUsuarios:', error);
      res.status(500).json({ message: 'Error al crear usuarios', error });
    }
  };

  readonly addProductoToInventario = async (
    req: Request,
    res: Response,
  ): Promise<void> => {
    try {
      const { nombreUsuario, categoria } = req.params as {
        nombreUsuario: string;
        categoria: keyof InventarioInterface;
      };
      const producto = req.body;

      const result = await this.usuarioModel.addProductoToInventario(
        nombreUsuario,
        categoria,
        producto,
      );

      if (!result) {
        res.status(400).json({ message: 'No se pudo agregar el producto' });
        return;
      }

      res
        .status(200)
        .json({ message: 'Producto agregado al inventario con éxito' });
    } catch (error) {
      console.error('Error en addProductoToInventario:', error);
      res.status(500).json({ message: 'Error al agregar producto', error });
    }
  };

  readonly equipEpic = async (
    req: Request<{ nombreUsuario: string }>,
    res: Response,
  ): Promise<void> => {
    try {
      const { nombreUsuario } = req.params;
      const { epicName } = req.body;

      const result = await this.usuarioModel.equipEpicAbility(nombreUsuario, epicName);

      if (!result) {
        res.status(400).json({ message: 'No se pudo equipar la armadura' });
        return;
      }


      res.status(200).json({ message: 'Armadura equipada con éxito' });
    } catch (error) {
      console.error('Error en equipArmor:', error);
      res.status(500).json({ message: 'Error al equipar armadura', error });
    }
  };

  readonly equipWeapon = async (
    req: Request<{ nombreUsuario: string }>,
    res: Response,
  ): Promise<void> => {
    try {
      const { nombreUsuario } = req.params;
      const { weaponName } = req.body;

      const result = await this.usuarioModel.equipWeapon(nombreUsuario, weaponName);

      if (!result) {
        res.status(400).json({ message: 'No se pudo equipar la armadura' });
        return;
      }

      res.status(200).json({ message: 'Armadura equipada con éxito' });
    } catch (error) {
      console.error('Error en equipArmor:', error);
      res.status(500).json({ message: 'Error al equipar armadura', error });
    }
  };

  readonly equipItem = async (
    req: Request<{ nombreUsuario: string }>,
    res: Response,
  ): Promise<void> => {
    try {
      const { nombreUsuario } = req.params;
      const { itemName } = req.body;

      const result = await this.usuarioModel.equipItem(nombreUsuario, itemName);

      if (!result) {
        res.status(400).json({ message: 'No se pudo equipar la armadura' });
        return;
      }

      res.status(200).json({ message: 'Armadura equipada con éxito' });
    } catch (error) {
      console.error('Error en equipArmor:', error);
      res.status(500).json({ message: 'Error al equipar armadura', error });
    }
  };

  readonly equipArmor = async (
    req: Request<{ nombreUsuario: string }>,
    res: Response,
  ): Promise<void> => {
    try {
      const { nombreUsuario } = req.params;
      const { armorName } = req.body;

      const result = await this.usuarioModel.equipArmor(nombreUsuario, armorName);

      if (!result) {
        res.status(400).json({ message: 'No se pudo equipar la armadura' });
        return;
      }

      res.status(200).json({ message: 'Armadura equipada con éxito' });
    } catch (error) {
      console.error('Error en equipArmor:', error);
      res.status(500).json({ message: 'Error al equipar armadura', error });
    }
  };

  readonly equipHero = async (
    req: Request<{ nombreUsuario: string }>,
    res: Response,
  ): Promise<void> => {
    try {
      const { nombreUsuario } = req.params;
      const { heroName } = req.body;

      const result = await this.usuarioModel.equipHero(nombreUsuario, heroName);

      if (!result) {
        res.status(400).json({ message: 'No se pudo equipar heroe' });
        return;
      }

      res.status(200).json({ message: 'heroe equipado con éxito' });
    } catch (error) {
      console.error('Error en equipArmor:', error);
      res.status(500).json({ message: 'Error al equipar heroe', error });
    }
  };

  // ---------- UNEQUIP ----------
  readonly unequipArmor = async (
    req: Request<{ nombreUsuario: string }>,
    res: Response,
  ): Promise<void> => {
    try {
      const { nombreUsuario } = req.params;
      const { armorName } = req.body;

      const result = await this.usuarioModel.unequipArmor(nombreUsuario, armorName);
      if (!result) {
        res.status(400).json({ message: 'No se pudo desequipar la armadura' });
        return;
      }

      res.status(200).json({ message: 'Armadura desequipada con éxito' });
    } catch (error) {
      console.error('Error en unequipArmor:', error);
      res.status(500).json({ message: 'Error al desequipar armadura', error });
    }
  };

  readonly unequipWeapon = async (
    req: Request<{ nombreUsuario: string }>,
    res: Response,
  ): Promise<void> => {
    try {
      const { nombreUsuario } = req.params;
      const { weaponName } = req.body;

      const result = await this.usuarioModel.unequipWeapon(nombreUsuario, weaponName);
      if (!result) {
        res.status(400).json({ message: 'No se pudo desequipar el arma' });
        return;
      }

      res.status(200).json({ message: 'Arma desequipada con éxito' });
    } catch (error) {
      console.error('Error en unequipWeapon:', error);
      res.status(500).json({ message: 'Error al desequipar arma', error });
    }
  };

  readonly unequipItem = async (
    req: Request<{ nombreUsuario: string }>,
    res: Response,
  ): Promise<void> => {
    try {
      const { nombreUsuario } = req.params;
      const { itemName } = req.body;

      const result = await this.usuarioModel.unequipItem(nombreUsuario, itemName);
      if (!result) {
        res.status(400).json({ message: 'No se pudo desequipar el item' });
        return;
      }

      res.status(200).json({ message: 'Item desequipado con éxito' });
    } catch (error) {
      console.error('Error en unequipItem:', error);
      res.status(500).json({ message: 'Error al desequipar item', error });
    }
  };

  readonly unequipEpic = async (
    req: Request<{ nombreUsuario: string }>,
    res: Response,
  ): Promise<void> => {
    try {
      const { nombreUsuario } = req.params;
      const { epicName } = req.body;

      const result = await this.usuarioModel.unequipEpicAbility(
        nombreUsuario,
        epicName,
      );
      if (!result) {
        res
          .status(400)
          .json({ message: 'No se pudo desequipar la habilidad épica' });
        return;
      }

      res
        .status(200)
        .json({ message: 'Habilidad épica desequipada con éxito' });
    } catch (error) {
      console.error('Error en unequipEpic:', error);
      res
        .status(500)
        .json({ message: 'Error al desequipar habilidad épica', error });
    }
  };

  readonly unequipHero = async (
    req: Request<{ nombreUsuario: string }>,
    res: Response,
  ): Promise<void> => {
    try {
      const { nombreUsuario } = req.params;
      const { heroName } = req.body;

      const result = await this.usuarioModel.unequipHero(nombreUsuario, heroName);
      if (!result) {
        res.status(400).json({ message: 'No se pudo desequipar el heroe' });
        return;
      }

      res.status(200).json({ message: 'Heroe desequipado con éxito' });
    } catch (error) {
      console.error('Error en unequipEpic:', error);
      res.status(500).json({ message: 'Error al desequipar heroe', error });
    }
  };

<<<<<<< HEAD
  /** Actualizar créditos de un usuario */
  readonly updateCreditos = async (
    req: Request,
    res: Response,
  ): Promise<void> => {
    try {
      const { nombreUsuario } = req.params as { nombreUsuario: string };
      const { creditos } = req.body as { creditos: number };
      if (typeof creditos !== 'number' || creditos < 0) {
        res.status(400).json({ message: 'El campo "creditos" debe ser un número válido' });
        return;
      }
      const updated = await this.usuarioModel.updateCreditos(nombreUsuario, creditos);
      if (!updated) {
        res.status(404).json({ message: `No se pudo actualizar los créditos para el usuario ${nombreUsuario}` });
        return;
      }
      // Emitir evento por Socket.IO

      res.status(200).json({
        message: `Créditos actualizados con éxito para el usuario ${nombreUsuario}`,
        creditos,
      });
    } catch (error) {
      console.error('Error en updateCreditos:', error);
      res.status(500).json({ message: 'Error al actualizar créditos', error });
    }
  };

=======
>>>>>>> 0d7395e1
  readonly applyRewards = async (
    req: Request,
    res: Response
  ): Promise<void> => {
    try {
      const recompensa = req.body as {
        Rewards: {
          playerRewarded: string;
          credits: number;
          exp: number;
        };
        WonItem: { originPlayer: string; itemName: string }[];
      };

      // Validaciones básicas
      if (
        !recompensa ||
        !recompensa.Rewards ||
        typeof recompensa.Rewards.playerRewarded !== 'string' ||
        typeof recompensa.Rewards.credits !== 'number' ||
        typeof recompensa.Rewards.exp !== 'number' ||
        !Array.isArray(recompensa.WonItem)
      ) {
        res.status(400).json({ message: 'Datos de recompensa inválidos' });
        return;
      }

      const success = await this.usuarioModel.aplicarRecompensas(recompensa);

      if (!success) {
        res.status(400).json({ message: 'No se pudo aplicar la recompensa' });
        return;
      }

      res
        .status(200)
        .json({ message: 'Recompensa aplicada correctamente', recompensa });
    } catch (error) {
      console.error('Error en applyRewards:', error);
      res.status(500).json({ message: 'Error al aplicar recompensas', error });
    }
  };
<<<<<<< HEAD

=======
  /** Actualizar créditos de un usuario */
  readonly updateCreditos = async (
    req: Request,
    res: Response,
  ): Promise<void> => {
    try {
      const { nombreUsuario } = req.params as { nombreUsuario: string };
      const { creditos } = req.body as { creditos: number };
      if (typeof creditos !== 'number' || creditos < 0) {
        res.status(400).json({ message: 'El campo "creditos" debe ser un número válido' });
        return;
      }
      const updated = await this.usuarioModel.updateCreditos(nombreUsuario, creditos);
      if (!updated) {
        res.status(404).json({ message: `No se pudo actualizar los créditos para el usuario ${nombreUsuario}` });
        return;
      }
      // Emitir evento por Socket.IO

      res.status(200).json({
        message: `Créditos actualizados con éxito para el usuario ${nombreUsuario}`,
        creditos,
      });
    } catch (error) {
      console.error('Error en updateCreditos:', error);
      res.status(500).json({ message: 'Error al actualizar créditos', error });
    }
  };
>>>>>>> 0d7395e1
}<|MERGE_RESOLUTION|>--- conflicted
+++ resolved
@@ -338,7 +338,6 @@
     }
   };
 
-<<<<<<< HEAD
   /** Actualizar créditos de un usuario */
   readonly updateCreditos = async (
     req: Request,
@@ -368,8 +367,6 @@
     }
   };
 
-=======
->>>>>>> 0d7395e1
   readonly applyRewards = async (
     req: Request,
     res: Response
@@ -412,36 +409,4 @@
       res.status(500).json({ message: 'Error al aplicar recompensas', error });
     }
   };
-<<<<<<< HEAD
-
-=======
-  /** Actualizar créditos de un usuario */
-  readonly updateCreditos = async (
-    req: Request,
-    res: Response,
-  ): Promise<void> => {
-    try {
-      const { nombreUsuario } = req.params as { nombreUsuario: string };
-      const { creditos } = req.body as { creditos: number };
-      if (typeof creditos !== 'number' || creditos < 0) {
-        res.status(400).json({ message: 'El campo "creditos" debe ser un número válido' });
-        return;
-      }
-      const updated = await this.usuarioModel.updateCreditos(nombreUsuario, creditos);
-      if (!updated) {
-        res.status(404).json({ message: `No se pudo actualizar los créditos para el usuario ${nombreUsuario}` });
-        return;
-      }
-      // Emitir evento por Socket.IO
-
-      res.status(200).json({
-        message: `Créditos actualizados con éxito para el usuario ${nombreUsuario}`,
-        creditos,
-      });
-    } catch (error) {
-      console.error('Error en updateCreditos:', error);
-      res.status(500).json({ message: 'Error al actualizar créditos', error });
-    }
-  };
->>>>>>> 0d7395e1
 }