--- conflicted
+++ resolved
@@ -608,10 +608,6 @@
     }
   };
 
-<<<<<<< HEAD
-
-=======
->>>>>>> 0d7395e1
 readonly aplicarRecompensas = async (
   recompensa: {
     Rewards: { playerRewarded: string; credits: number; exp: number };
